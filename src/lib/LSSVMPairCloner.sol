--- conflicted
+++ resolved
@@ -217,25 +217,17 @@
                 add(ptr, 0x28),
                 hex"5a_f4_3d_3d_93_80_3e_60_33_57_fd_5b_f3_00_00_00_00_00_00_00_00_00_00_00_00_00_00_00_00_00_00_00"
             )
-            mstore(add(ptr, 0x36), shl(0x60, factory))
+            mstore(add(ptr, 0x35), shl(0x60, factory))
 
             // compare expected bytecode with that of the queried contract
-<<<<<<< HEAD
-            let other := add(ptr, 0x4a)
-            extcodecopy(query, other, 0, 0x4a)
+            let other := add(ptr, 0x49)
+            extcodecopy(query, other, 0, 0x49)
             result := and(
                 eq(mload(ptr), mload(other)),
                 and(
                     eq(mload(add(ptr, 0x20)), mload(add(other, 0x20))),
-                    eq(mload(add(ptr, 0x2a)), mload(add(other, 0x2a)))
+                    eq(mload(add(ptr, 0x29)), mload(add(other, 0x29)))
                 )
-=======
-            let other := add(ptr, 0x35)
-            extcodecopy(query, other, 0, 0x35)
-            result := and(
-                eq(mload(ptr), mload(other)),
-                eq(mload(add(ptr, 0x15)), mload(add(other, 0x15)))
->>>>>>> e58c2405
             )
         }
     }
@@ -264,25 +256,17 @@
                 add(ptr, 0x28),
                 hex"5a_f4_3d_3d_93_80_3e_60_33_57_fd_5b_f3_00_00_00_00_00_00_00_00_00_00_00_00_00_00_00_00_00_00_00"
             )
-            mstore(add(ptr, 0x36), shl(0x60, factory))
+            mstore(add(ptr, 0x35), shl(0x60, factory))
 
             // compare expected bytecode with that of the queried contract
-<<<<<<< HEAD
-            let other := add(ptr, 0x4a)
-            extcodecopy(query, other, 0, 0x4a)
+            let other := add(ptr, 0x49)
+            extcodecopy(query, other, 0, 0x49)
             result := and(
                 eq(mload(ptr), mload(other)),
                 and(
                     eq(mload(add(ptr, 0x20)), mload(add(other, 0x20))),
-                    eq(mload(add(ptr, 0x2a)), mload(add(other, 0x2a)))
+                    eq(mload(add(ptr, 0x29)), mload(add(other, 0x29)))
                 )
-=======
-            let other := add(ptr, 0x35)
-            extcodecopy(query, other, 0, 0x35)
-            result := and(
-                eq(mload(ptr), mload(other)),
-                eq(mload(add(ptr, 0x15)), mload(add(other, 0x15)))
->>>>>>> e58c2405
             )
         }
     }
