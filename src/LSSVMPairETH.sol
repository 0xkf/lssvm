// SPDX-License-Identifier: AGPL-3.0
pragma solidity ^0.8.0;

import {ERC20} from "solmate/tokens/ERC20.sol";
import {IERC721} from "@openzeppelin/contracts/token/ERC721/IERC721.sol";
import {SafeTransferLib} from "solmate/utils/SafeTransferLib.sol";
import {LSSVMPair} from "./LSSVMPair.sol";
import {ILSSVMPairFactoryLike} from "./ILSSVMPairFactoryLike.sol";
import {ICurve} from "./bonding-curves/ICurve.sol";

/**
    @title An NFT/Token pair where the token is ETH
    @author boredGenius and 0xmons
 */
abstract contract LSSVMPairETH is LSSVMPair {
    using SafeTransferLib for address payable;
    using SafeTransferLib for ERC20;

    uint256 internal constant IMMUTABLE_PARAMS_LENGTH = 61;

    /// @inheritdoc LSSVMPair
    function _pullTokenInputAndPayProtocolFee(
        uint256 inputAmount,
        bool, /*isRouter*/
        address, /*routerCaller*/
        ILSSVMPairFactoryLike _factory,
        uint256 protocolFee
    ) internal override {
        require(msg.value >= inputAmount, "Sent too little ETH");

        // Transfer inputAmount ETH to assetRecipient if it's been set
        address payable _assetRecipient = getAssetRecipient();
        if (_assetRecipient != address(this)) {
            _assetRecipient.safeTransferETH(inputAmount - protocolFee);
        }

        // Take protocol fee
        if (protocolFee > 0) {
            // Round down to the actual ETH balance if there are numerical stability issues with the bonding curve calculations
            if (protocolFee > address(this).balance) {
                protocolFee = address(this).balance;
            }

            if (protocolFee > 0) {
                payable(address(_factory)).safeTransferETH(protocolFee);
            }
        }
    }

    /// @inheritdoc LSSVMPair
    function _refundTokenToSender(uint256 inputAmount) internal override {
        // Give excess ETH back to caller
        if (msg.value > inputAmount) {
            payable(msg.sender).safeTransferETH(msg.value - inputAmount);
        }
    }

    /// @inheritdoc LSSVMPair
    function _payProtocolFeeFromPair(
<<<<<<< HEAD
        ILSSVMPairFactoryLike _factory,
=======
        LSSVMPairFactoryLike _factory,
>>>>>>> c535074d
        uint256 protocolFee
    ) internal override {
        // Take protocol fee
        if (protocolFee > 0) {
            // Round down to the actual ETH balance if there are numerical stability issues with the bonding curve calculations
            if (protocolFee > address(this).balance) {
                protocolFee = address(this).balance;
            }

            if (protocolFee > 0) {
                payable(address(_factory)).safeTransferETH(protocolFee);
            }
        }
    }

    /// @inheritdoc LSSVMPair
    function _sendTokenOutput(
        address payable tokenRecipient,
        uint256 outputAmount
    ) internal override {
        // Send ETH to caller
        if (outputAmount > 0) {
            tokenRecipient.safeTransferETH(outputAmount);
        }
    }

    /// @inheritdoc LSSVMPair
    // @dev see LSSVMPairCloner for params length calculation
    function _immutableParamsLength() internal pure override returns (uint256) {
        return IMMUTABLE_PARAMS_LENGTH;
    }

    /**
        @notice Withdraws all token owned by the pair to the owner address.
        @dev Only callable by the owner.
     */
    function withdrawAllETH() external onlyOwner {
        withdrawETH(address(this).balance);
    }

    /**
        @notice Withdraws a specified amount of token owned by the pair to the owner address.
        @dev Only callable by the owner.
        @param amount The amount of token to send to the owner. If the pair's balance is less than
        this value, the transaction will be reverted.
     */
    function withdrawETH(uint256 amount) public onlyOwner {
        payable(owner()).safeTransferETH(amount);

        // emit event since ETH is the pair token
        emit TokenWithdrawal(amount);
    }

    /// @inheritdoc LSSVMPair
    function withdrawERC20(ERC20 a, uint256 amount)
        external
        override
        onlyOwner
    {
<<<<<<< HEAD
        ERC20(a).safeTransfer(owner(), amount);
=======
        a.safeTransfer(msg.sender, amount);
>>>>>>> c535074d
    }

    /**
        @dev All ETH transfers into the pair are accepted. This is the main method
        for the owner to top up the pair's token reserves.
     */
    receive() external payable {
        emit TokenDeposit(msg.value);
    }

    /**
        @dev All ETH transfers into the pair are accepted. This is the main method
        for the owner to top up the pair's token reserves.
     */
    fallback() external payable {
        // Only allow calls without function selector
<<<<<<< HEAD
        require (msg.data.length == _immutableParamsLength()); 
        emit TokenDeposit(msg.value);
=======
        require(msg.data.length == _immutableParamsLength());
        emit TokenDeposited(msg.value);
>>>>>>> c535074d
    }
}<|MERGE_RESOLUTION|>--- conflicted
+++ resolved
@@ -57,11 +57,7 @@
 
     /// @inheritdoc LSSVMPair
     function _payProtocolFeeFromPair(
-<<<<<<< HEAD
         ILSSVMPairFactoryLike _factory,
-=======
-        LSSVMPairFactoryLike _factory,
->>>>>>> c535074d
         uint256 protocolFee
     ) internal override {
         // Take protocol fee
@@ -121,11 +117,7 @@
         override
         onlyOwner
     {
-<<<<<<< HEAD
-        ERC20(a).safeTransfer(owner(), amount);
-=======
         a.safeTransfer(msg.sender, amount);
->>>>>>> c535074d
     }
 
     /**
@@ -142,12 +134,7 @@
      */
     fallback() external payable {
         // Only allow calls without function selector
-<<<<<<< HEAD
         require (msg.data.length == _immutableParamsLength()); 
         emit TokenDeposit(msg.value);
-=======
-        require(msg.data.length == _immutableParamsLength());
-        emit TokenDeposited(msg.value);
->>>>>>> c535074d
     }
 }