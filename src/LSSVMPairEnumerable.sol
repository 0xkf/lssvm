// SPDX-License-Identifier: AGPL-3.0
pragma solidity ^0.8.0;

import {IERC721Enumerable} from "@openzeppelin/contracts/token/ERC721/extensions/IERC721Enumerable.sol";
import {IERC721} from "@openzeppelin/contracts/token/ERC721/IERC721.sol";
import {LSSVMRouter} from "./LSSVMRouter.sol";
import {LSSVMPair} from "./LSSVMPair.sol";
import {LSSVMPairFactoryLike} from "./LSSVMPairFactoryLike.sol";

abstract contract LSSVMPairEnumerable is LSSVMPair {
    function _sendAnyNFTsToRecipient(
        IERC721 _nft,
        address nftRecipient,
        uint256 numNFTs
    ) internal override {
        // Send NFTs to recipient
        // (we know nft implements IERC721Enumerable)
        for (uint256 i = 0; i < numNFTs; i++) {
            uint256 nftId = IERC721Enumerable(address(_nft))
                .tokenOfOwnerByIndex(address(this), 0);
            _nft.safeTransferFrom(address(this), nftRecipient, nftId);
        }
    }

    function _sendSpecificNFTsToRecipient(
        IERC721 _nft,
        address nftRecipient,
        uint256[] calldata nftIds
    ) internal override {
        // Send NFTs to recipient
        for (uint256 i = 0; i < nftIds.length; i++) {
            _nft.safeTransferFrom(address(this), nftRecipient, nftIds[i]);
        }
    }

<<<<<<< HEAD
    function _takeNFTsFromSender(
        //Red
        IERC721 _nft,
        uint256[] calldata nftIds,
        PoolType _poolType
    ) internal override {
        address _assetRecipient = _getAssetRecipient(_poolType);
=======
    function _takeNFTsFromSender(IERC721 _nft, uint256[] calldata nftIds)
        internal
        override
    {
        address _assetRecipient = _getAssetRecipient();
>>>>>>> 5ba59c6b

        // Take in NFTs from caller
        for (uint256 i = 0; i < nftIds.length; i++) {
            _nft.safeTransferFrom(msg.sender, _assetRecipient, nftIds[i]);
        }
    }

    /**
       @notice Returns all NFT IDs held by the pool
     */
    function getAllHeldIds() external view override returns (uint256[] memory) {
        IERC721 _nft = nft();
        uint256 numNFTs = _nft.balanceOf(address(this));
        uint256[] memory ids = new uint256[](numNFTs);
        for (uint256 i; i < numNFTs; i++) {
            ids[i] = IERC721Enumerable(address(_nft)).tokenOfOwnerByIndex( //Red loop?
                address(this),
                i
            );
        }
        return ids;
    }

    /**
        @dev Callback when safeTransfering an ERC721 in
        If it's from the Router, we cache the current balance amount
     */
    function onERC721Received(
        address operator,
        address,
        uint256,
        bytes memory b
    ) public virtual returns (bytes4) {
        LSSVMPairFactoryLike _factory = factory();
        IERC721 _nft = nft();
        if (msg.sender == address(_nft)) {
            if (b.length == 1 && b[0] == NFT_TRANSFER_START) {
                // Use NFT for trade
                require(
                    _factory.routerAllowed(LSSVMRouter(payable(operator))),
                    "Not router"
                );
                nftBalanceAtTransferStart = _nft.balanceOf(address(this));
            }
        }
        return this.onERC721Received.selector;
    }

    function withdrawERC721(address a, uint256[] calldata nftIds)
        external
        override
        onlyOwner
    {
        for (uint256 i = 0; i < nftIds.length; i++) {
            IERC721(a).safeTransferFrom(address(this), msg.sender, nftIds[i]);
        }
    }
}<|MERGE_RESOLUTION|>--- conflicted
+++ resolved
@@ -33,21 +33,11 @@
         }
     }
 
-<<<<<<< HEAD
-    function _takeNFTsFromSender(
-        //Red
-        IERC721 _nft,
-        uint256[] calldata nftIds,
-        PoolType _poolType
-    ) internal override {
-        address _assetRecipient = _getAssetRecipient(_poolType);
-=======
     function _takeNFTsFromSender(IERC721 _nft, uint256[] calldata nftIds)
         internal
         override
     {
         address _assetRecipient = _getAssetRecipient();
->>>>>>> 5ba59c6b
 
         // Take in NFTs from caller
         for (uint256 i = 0; i < nftIds.length; i++) {
