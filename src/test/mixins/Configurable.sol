// SPDX-License-Identifier: AGPL-3.0
pragma solidity ^0.8.0;

import {IERC721} from "@openzeppelin/contracts/token/ERC721/IERC721.sol";
import {LSSVMPair} from "../../LSSVMPair.sol";
import {ICurve} from "../../bonding-curves/ICurve.sol";
import {IERC721Mintable} from "../interfaces/IERC721Mintable.sol";
import {LSSVMPairFactory} from "../../LSSVMPairFactory.sol";

abstract contract Configurable {
    function getBalance(address a) public virtual returns (uint256);

    function setupPair(
        LSSVMPairFactory factory,
        IERC721 nft,
        ICurve bondingCurve,
        address payable assetRecipient,
        LSSVMPair.PoolType poolType,
<<<<<<< HEAD
        uint128 delta,
        uint256 fee,
        uint128 spotPrice,
=======
        uint256 delta,
        uint96 fee,
        uint256 spotPrice,
>>>>>>> c535074d
        uint256[] memory _idList,
        uint256 initialTokenBalance,
        address routerAddress /* Yes, this is weird, but due to how we encapsulate state for a Pair's ERC20 token, this is an easy way to set approval for the router.*/
    ) public payable virtual returns (LSSVMPair);

    function setupCurve() public virtual returns (ICurve);

    function setup721() public virtual returns (IERC721Mintable);

    function modifyInputAmount(uint256 inputAmount)
        public
        virtual
        returns (uint256);

    function modifyDelta(uint64 delta) public virtual returns (uint64);

    function modifySpotPrice(uint56 spotPrice) public virtual returns (uint56);

    function sendTokens(LSSVMPair pair, uint256 amount) public virtual;

    function withdrawTokens(LSSVMPair pair) public virtual;

    function withdrawProtocolFees(LSSVMPairFactory factory) public virtual;

    receive() external payable {}
}<|MERGE_RESOLUTION|>--- conflicted
+++ resolved
@@ -16,15 +16,9 @@
         ICurve bondingCurve,
         address payable assetRecipient,
         LSSVMPair.PoolType poolType,
-<<<<<<< HEAD
         uint128 delta,
-        uint256 fee,
+        uint96 fee,
         uint128 spotPrice,
-=======
-        uint256 delta,
-        uint96 fee,
-        uint256 spotPrice,
->>>>>>> c535074d
         uint256[] memory _idList,
         uint256 initialTokenBalance,
         address routerAddress /* Yes, this is weird, but due to how we encapsulate state for a Pair's ERC20 token, this is an easy way to set approval for the router.*/
