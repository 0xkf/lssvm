// SPDX-License-Identifier: AGPL-3.0
pragma solidity ^0.8.0;

import {IERC721} from "@openzeppelin/contracts/token/ERC721/IERC721.sol";
import {Ownable} from "./lib/Ownable.sol";
import {ReentrancyGuard} from "./lib/ReentrancyGuard.sol";
import {ICurve} from "./bonding-curves/ICurve.sol";
import {LSSVMRouter} from "./LSSVMRouter.sol";
import {ILSSVMPairFactoryLike} from "./ILSSVMPairFactoryLike.sol";
import {CurveErrorCodes} from "./bonding-curves/CurveErrorCodes.sol";

/// @title The base contract for an NFT/TOKEN AMM pair
/// @author boredGenius and 0xmons
/// @notice This implements the core swap logic from NFT to TOKEN
abstract contract LSSVMPair is Ownable, ReentrancyGuard {
    enum PoolType {
        TOKEN,
        NFT,
        TRADE
    }

    // 90%, must <= 1 - MAX_PROTOCOL_FEE (set in LSSVMPairFactory)
    uint256 internal constant MAX_FEE = 0.90e18;

<<<<<<< HEAD
    // NOTE: We use uint128 here to pack spot price and delta into one storage slot, but
    // treat them as uint256 during math calculations. LPs should be aware of potential
    // overflow when setting very large spot price and/or delta.
=======
    // NOTE: We use uint128 here for spotPrice and delta to pack them into one storage slot, but 
    // treat them as uint256 during math calculations. LPs should be aware of potential
    // overflow when setting very large spot price and/or delta!
>>>>>>> 7c324d35

    // The current price of the NFT
    // @dev This is generally used to mean the immediate sell price for the next marginal NFT. 
    // However, this should NOT be assumed! Use getBuyNFTQuote and getSellNFTQuote for accurate pricing info.
    uint128 public spotPrice;

    // The parameter for the pair's bonding curve.
    // Units and meaning are bonding curve dependent.
    uint128 public delta;

    // The spread between buy and sell prices, set to be a multiplier we apply to the buy price
    // Fee is only relevant for TRADE pools
    // Units are in base 1e18
    uint96 public fee;

    // If set to 0, NFTs/tokens sent by traders during trades will be sent to the pair.
    // Otherwise, assets will be sent to the set address. Not available for TRADE pools.
    address payable public assetRecipient;

    // Events
<<<<<<< HEAD
    event SwapNFTInPair(uint256 tokenAmount, uint256 numNFTs);
    event SwapNFTOutPair(uint256 tokenAmount, uint256 numNFTs);
    event SpotPriceUpdated(uint128 newSpotPrice);
    event TokenDeposited(uint256 amount);
    event TokenWithdrawn(uint256 amount);
    event DeltaUpdated(uint128 newDelta);
    event FeeUpdated(uint96 newFee);
=======
    event SwapWithAnyNFTs(
        uint256 tokenAmount,
        uint256 numNFTs,
        bool nftsIntoPool
    );
    event SwapWithSpecificNFTs(
        uint256 tokenAmount,
        uint256[] nftIds,
        bool nftsIntoPool
    );
    event SpotPriceUpdate(uint128 newSpotPrice);
    event TokenDeposit(uint256 amount);
    event TokenWithdrawal(uint256 amount);
    event DeltaUpdate(uint128 newDelta);
    event FeeUpdate(uint96 newFee);
>>>>>>> 7c324d35

    // Parameterized Errors
    error BondingCurveError(CurveErrorCodes.Error error);

    /**
      @notice Called during pair creation to set initial parameters
      @dev Only called once by factory to initialize.
      We verify this by making sure that the current owner is address(0). 
      The Ownable library we use disallows setting the owner to be address(0), so this condition
      should only be valid before the first initialize call. 
      @param _owner The owner of the pair
      @param _assetRecipient The address that will receive the TOKEN or NFT sent to this pair during swaps. NOTE: If set to address(0), they will go to the pair itself.
      @param _delta The initial delta of the bonding curve
      @param _fee The initial % fee taken, if this is a trade pair 
      @param _spotPrice The initial price to sell an asset into the pair
     */
    function initialize(
        address _owner,
        address payable _assetRecipient,
        uint128 _delta,
        uint256 _fee,
        uint128 _spotPrice
    ) external payable {
        require(owner() == address(0), "Initialized");
        __Ownable_init(_owner);
        __ReentrancyGuard_init();

        ICurve _bondingCurve = bondingCurve();
        PoolType _poolType = poolType();

        if ((_poolType == PoolType.TOKEN) || (_poolType == PoolType.NFT)) {
            require(_fee == 0, "Only Trade Pools can have nonzero fee");
            assetRecipient = _assetRecipient;
        } else if (_poolType == PoolType.TRADE) {
            require(_fee < MAX_FEE, "Trade fee must be less than 90%");
            require(
                _assetRecipient == address(0),
                "Trade pools can't set asset recipient"
            );
            fee = uint96(_fee);
        }
        require(_bondingCurve.validateDelta(_delta), "Invalid delta for curve");
        require(
            _bondingCurve.validateSpotPrice(_spotPrice),
            "Invalid new spot price for curve"
        );
        delta = _delta;
        spotPrice = _spotPrice;
    }

    /**
     * External state-changing functions
     */

    /**
        @notice Sends token to the pair in exchange for any `numNFTs` NFTs
        @dev To compute the amount of token to send, call bondingCurve.getBuyInfo.
        This swap function is meant for users who are ID agnostic
        @param numNFTs The number of NFTs to purchase
        @param nftRecipient The recipient of the NFTs
        @param isRouter True if calling from LSSVMRouter, false otherwise. Not used for
        ETH pairs.
        @param routerCaller If isRouter is true, ERC20 tokens will be transferred from this address. Not used for
        ETH pairs.
        @return inputAmount The amount of token used for purchase
     */
    function swapTokenForAnyNFTs(
        uint256 numNFTs,
        address nftRecipient,
        bool isRouter,
        address routerCaller
<<<<<<< HEAD
    ) external payable virtual nonReentrant returns (uint256 inputAmount) {
        LSSVMPairFactoryLike _factory = factory();
=======
    ) nonReentrant external payable virtual returns (uint256 inputAmount) {
        ILSSVMPairFactoryLike _factory = factory();
>>>>>>> 7c324d35
        ICurve _bondingCurve = bondingCurve();
        IERC721 _nft = nft();

        // Input validation
        {
            PoolType _poolType = poolType();
            require(
                _poolType == PoolType.NFT || _poolType == PoolType.TRADE,
                "Wrong Pool type"
            );
            require(
                (numNFTs > 0) && (numNFTs <= _nft.balanceOf(address(this))),
                "Ask for > 0 and <= balanceOf NFTs"
            );
        }

        // Call bonding curve for pricing information
        uint256 protocolFee;
        {
            CurveErrorCodes.Error error;
            uint128 newSpotPrice;
            (error, newSpotPrice, inputAmount, protocolFee) = _bondingCurve
                .getBuyInfo(
                    spotPrice,
                    delta,
                    numNFTs,
                    fee,
                    _factory.protocolFeeMultiplier()
                );
            if (error != CurveErrorCodes.Error.OK) {
                revert BondingCurveError(error);
            }

            // Update spot price
<<<<<<< HEAD
            if (spotPrice != newSpotPrice) {
                spotPrice = newSpotPrice;
                emit SpotPriceUpdated(newSpotPrice);
            }
=======
            spotPrice = uint128(newSpotPrice);
            emit SpotPriceUpdate(uint128(newSpotPrice));
>>>>>>> 7c324d35
        }

        _pullTokenInputAndPayProtocolFee(
            inputAmount,
            isRouter,
            routerCaller,
            _factory,
            protocolFee
        );

        _sendAnyNFTsToRecipient(_nft, nftRecipient, numNFTs);

        _refundTokenToSender(inputAmount);

        emit SwapNFTOutPair(inputAmount, numNFTs);
    }

    /**
        @notice Sends token to the pair in exchange for a specific set of NFTs
        @dev To compute the amount of token to send, call bondingCurve.getBuyInfo
        This swap is meant for users who want specific IDs. Also higher chance of
        reverting if some of the specified IDs leave the pool before the swap goes through.
        @param nftIds The list of IDs of the NFTs to purchase
        @param nftRecipient The recipient of the NFTs
        @param isRouter True if calling from LSSVMRouter, false otherwise. Not used for
        ETH pairs.
        @param routerCaller If isRouter is true, ERC20 tokens will be transferred from this address. Not used for
        ETH pairs.
        @return inputAmount The amount of token used for purchase
     */
    function swapTokenForSpecificNFTs(
        uint256[] calldata nftIds,
        address nftRecipient,
        bool isRouter,
        address routerCaller
<<<<<<< HEAD
    ) external payable virtual nonReentrant returns (uint256 inputAmount) {
        LSSVMPairFactoryLike _factory = factory();
=======
    ) nonReentrant external payable virtual returns (uint256 inputAmount) {
        ILSSVMPairFactoryLike _factory = factory();
>>>>>>> 7c324d35
        ICurve _bondingCurve = bondingCurve();
        IERC721 _nft = nft();

        // Input validation
        {
            PoolType _poolType = poolType();
            require(
                _poolType == PoolType.NFT || _poolType == PoolType.TRADE,
                "Wrong Pool type"
            );
            require((nftIds.length > 0), "Must ask for > 0 NFTs");
        }

        // Call bonding curve for pricing information
        uint256 protocolFee;
        {
            CurveErrorCodes.Error error;
            uint128 newSpotPrice;
            (error, newSpotPrice, inputAmount, protocolFee) = _bondingCurve
                .getBuyInfo(
                    spotPrice,
                    delta,
                    nftIds.length,
                    fee,
                    _factory.protocolFeeMultiplier()
                );
            if (error != CurveErrorCodes.Error.OK) {
                revert BondingCurveError(error);
            }

            // Update spot price
<<<<<<< HEAD
            if (spotPrice != newSpotPrice) {
                spotPrice = newSpotPrice;
                emit SpotPriceUpdated(newSpotPrice);
            }
=======
            spotPrice = uint128(newSpotPrice);
            emit SpotPriceUpdate(uint128(newSpotPrice));
>>>>>>> 7c324d35
        }

        _pullTokenInputAndPayProtocolFee(
            inputAmount,
            isRouter,
            routerCaller,
            _factory,
            protocolFee
        );

        _sendSpecificNFTsToRecipient(_nft, nftRecipient, nftIds);

        _refundTokenToSender(inputAmount);

        emit SwapNFTOutPair(inputAmount, nftIds.length);
    }

    /**
        @notice Sends a set of NFTs to the pair in exchange for token
        @dev To compute the amount of token to that will be received, call bondingCurve.getSellInfo.
        @param nftIds The list of IDs of the NFTs to sell to the pair
        @param minExpectedTokenOutput The minimum acceptable token received by the sender. If the actual
        amount is less than this value, the transaction will be reverted.
        @param tokenRecipient The recipient of the token output
        @param isRouter True if calling from LSSVMRouter, false otherwise. Not used for
        ETH pairs.
        @param routerCaller If isRouter is true, ERC20 tokens will be transferred from this address. Not used for
        ETH pairs.
        @return outputAmount The amount of token received
     */
    function swapNFTsForToken(
        uint256[] calldata nftIds,
        uint256 minExpectedTokenOutput,
        address payable tokenRecipient,
        bool isRouter,
        address routerCaller
    ) external virtual nonReentrant returns (uint256 outputAmount) {
        // Input validation
        {
            PoolType _poolType = poolType();
            require(
                _poolType == PoolType.TOKEN || _poolType == PoolType.TRADE,
                "Wrong Pool type"
            );
            require(nftIds.length > 0, "Must ask for > 0 NFTs");
        }

        // Call bonding curve for pricing information
        uint256 protocolFee;
        {
            uint128 newSpotPrice;
            CurveErrorCodes.Error error;
            (error, newSpotPrice, outputAmount, protocolFee) = bondingCurve()
                .getSellInfo(
                    spotPrice,
                    delta,
                    nftIds.length,
                    fee,
                    factory().protocolFeeMultiplier()
                );
            if (error != CurveErrorCodes.Error.OK) {
                revert BondingCurveError(error);
            }

            // Update spot price
<<<<<<< HEAD
            if (spotPrice != newSpotPrice) {
                spotPrice = newSpotPrice;
                emit SpotPriceUpdated(newSpotPrice);
            }
=======
            spotPrice = uint128(newSpotPrice);
            emit SpotPriceUpdate(uint128(newSpotPrice));
>>>>>>> 7c324d35
        }

        // Pricing-dependent validation
        require(
            outputAmount >= minExpectedTokenOutput,
            "Out too little tokens"
        );

        _sendTokenOutput(tokenRecipient, outputAmount);

        _payProtocolFeeFromPair(factory(), protocolFee);

        _takeNFTsFromSender(nft(), nftIds, isRouter, routerCaller);

        emit SwapNFTInPair(outputAmount, nftIds.length);
    }

    /**
     * View functions
     */

    /**
        @dev Used as read function to query the bonding curve for buy pricing info
        @param numNFTs The number of NFTs to buy from the pair
     */
    function getBuyNFTQuote(uint256 numNFTs)
        external
        view
        returns (
            CurveErrorCodes.Error error,
            uint256 newSpotPrice,
            uint256 inputAmount,
            uint256 protocolFee
        )
    {
        (error, newSpotPrice, inputAmount, protocolFee) = bondingCurve()
            .getBuyInfo(
                spotPrice,
                delta,
                numNFTs,
                fee,
                factory().protocolFeeMultiplier()
            );
    }

    /**
        @dev Used as read function to query the bonding curve for sell pricing info
        @param numNFTs The number of NFTs to sell to the pair
     */
    function getSellNFTQuote(uint256 numNFTs)
        external
        view
        returns (
            CurveErrorCodes.Error error,
            uint256 newSpotPrice,
            uint256 outputAmount,
            uint256 protocolFee
        )
    {
        (error, newSpotPrice, outputAmount, protocolFee) = bondingCurve()
            .getSellInfo(
                spotPrice,
                delta,
                numNFTs,
                fee,
                factory().protocolFeeMultiplier()
            );
    }

    /**
        @notice Returns all NFT IDs held by the pool
     */
    function getAllHeldIds() external view virtual returns (uint256[] memory);

    /**
        @notice Returns the pair's variant (NFT is enumerable or not, pair uses ETH or ERC20)
     */
    function pairVariant()
        public
        pure
        virtual
        returns (ILSSVMPairFactoryLike.PairVariant);

    function factory() public pure returns (ILSSVMPairFactoryLike _factory) {
        uint256 paramsLength = _immutableParamsLength();
        assembly {
            _factory := shr(
                0x60,
                calldataload(sub(calldatasize(), paramsLength))
            )
        }
    }

    /**
        @notice Returns the type of bonding curve that parameterizes the pair
     */
    function bondingCurve() public pure returns (ICurve _bondingCurve) {
        uint256 paramsLength = _immutableParamsLength();
        assembly {
            _bondingCurve := shr(
                0x60,
                calldataload(add(sub(calldatasize(), paramsLength), 20))
            )
        }
    }

    /**
        @notice Returns the NFT collection that parameterizes the pair
     */
    function nft() public pure returns (IERC721 _nft) {
        uint256 paramsLength = _immutableParamsLength();
        assembly {
            _nft := shr(
                0x60,
                calldataload(add(sub(calldatasize(), paramsLength), 40))
            )
        }
    }

    /**
        @notice Returns the pair's type (TOKEN/NFT/TRADE)
     */
    function poolType() public pure returns (PoolType _poolType) {
        uint256 paramsLength = _immutableParamsLength();
        assembly {
            _poolType := shr(
                0xf8,
                calldataload(add(sub(calldatasize(), paramsLength), 60))
            )
        }
    }

    /**
        @notice Returns the address that assets that receives assets when a swap is done with this pair
        Can be set to another address by the owner, if set to address(0), defaults to the pair's own address
     */
    function getAssetRecipient()
        public
        view
        returns (address payable _assetRecipient)
    {
        // If it's a TRADE pool, we know the recipient is 0 (TRADE pools can't set asset recipients)
        // so just return address(this)
        if (poolType() == PoolType.TRADE) {
            return payable(address(this));
        }

        // Otherwise, we return the recipient if it's been set
        // or replace it with address(this) if it's 0
        _assetRecipient = assetRecipient;
        if (_assetRecipient == address(0)) {
            // Tokens will be transferred to address(this)
            _assetRecipient = payable(address(this));
        }
    }

    /**
     * Internal functions
     */

    /**
        @notice Pulls the token input of a trade from the trader and pays the protocol fee.
        @param inputAmount The amount of tokens to be sent
        @param isRouter Whether or not the caller is LSSVMRouter
        @param routerCaller If called from LSSVMRouter, store the original caller
        @param _factory The LSSVMPairFactory which stores LSSVMRouter allowlist info
        @param protocolFee The protocol fee to be paid
     */
    function _pullTokenInputAndPayProtocolFee(
        uint256 inputAmount,
        bool isRouter,
        address routerCaller,
        ILSSVMPairFactoryLike _factory,
        uint256 protocolFee
    ) internal virtual;

    /**
        @notice Sends excess tokens back to the caller
        @dev We send ETH back to the caller even when called from LSSVMRouter because we do an aggregate slippage check for certain bulk swaps. (Instead of sending directly back to the router caller) 
        Excess ETH sent for one swap can then be used to help pay for the next swap.
     */
    function _refundTokenToSender(uint256 inputAmount) internal virtual;

    /**
        @notice Sends protocol fee (if it exists) back to the LSSVMPairFactory from the pair
     */
<<<<<<< HEAD
    function _payProtocolFeeFromPair(
        LSSVMPairFactoryLike _factory,
        uint256 protocolFee
    ) internal virtual;
=======
    function _payProtocolFeeFromPair(ILSSVMPairFactoryLike _factory, uint256 protocolFee)
        internal
        virtual;
>>>>>>> 7c324d35

    /**
        @notice Sends tokens to a recipient
        @param tokenRecipient The address receiving the tokens
        @param outputAmount The amount of tokens to send
     */
    function _sendTokenOutput(
        address payable tokenRecipient,
        uint256 outputAmount
    ) internal virtual;

    /**
        @notice Sends some number of NFTs to a recipient address, ID agnostic
        @dev Even though we specify the NFT address here, this internal function is only 
        used to send NFTs associated with this specific pool.
        @param _nft The address of the NFT to send
        @param nftRecipient The receiving address for the NFTs
        @param numNFTs The number of NFTs to send  
     */
    function _sendAnyNFTsToRecipient(
        IERC721 _nft,
        address nftRecipient,
        uint256 numNFTs
    ) internal virtual;

    /**
        @notice Sends specific NFTs to a recipient address
        @dev Even though we specify the NFT address here, this internal function is only 
        used to send NFTs associated with this specific pool.
        @param _nft The address of the NFT to send
        @param nftRecipient The receiving address for the NFTs
        @param nftIds The specific IDs of NFTs to send  
     */
    function _sendSpecificNFTsToRecipient(
        IERC721 _nft,
        address nftRecipient,
        uint256[] calldata nftIds
    ) internal virtual;

    /**
        @notice Takes NFTs from the caller and sends them into the pair's asset recipient
        @dev This is used by the LSSVMPair's swapNFTForToken function. 
        @param _nft The NFT collection to take from
        @param nftIds The specific NFT IDs to take
        @param isRouter True if calling from LSSVMRouter, false otherwise. Not used for
        ETH pairs.
        @param routerCaller If isRouter is true, ERC20 tokens will be transferred from this address. Not used for
        ETH pairs.
     */
    function _takeNFTsFromSender(
        IERC721 _nft,
        uint256[] calldata nftIds,
        bool isRouter,
        address routerCaller
    ) internal virtual {
        {
            address _assetRecipient = getAssetRecipient();
            uint256 numNFTs = nftIds.length;

            if (isRouter) {
                // Verify if router is allowed
                LSSVMRouter router = LSSVMRouter(payable(msg.sender));
                (bool routerAllowed, ) = factory().routerStatus(router);
                require(routerAllowed, "Not router");

                // Call router to pull NFTs
                uint256 tokenId;
                unchecked {
                    for (uint256 i = 0; i < numNFTs; i++) {
                        tokenId = nftIds[i];
                        router.pairTransferNFTFrom(
                            _nft,
                            routerCaller,
                            _assetRecipient,
                            tokenId,
                            pairVariant()
                        );
                        require(
                            _nft.ownerOf(tokenId) == _assetRecipient,
                            "NFT not transferred"
                        );
                    }
                }
            } else {
                // Pull NFTs directly from sender
                unchecked {
                    for (uint256 i = 0; i < numNFTs; i++) {
                        _nft.safeTransferFrom(
                            msg.sender,
                            _assetRecipient,
                            nftIds[i]
                        );
                    }
                }
            }
        }
    }

    /**
        @dev Used internally to grab pair parameters from calldata, see LSSVMPairCloner for technical details
     */
    function _immutableParamsLength() internal pure virtual returns (uint256);

    /**
     * Owner functions
     */

    /**
        @notice Rescues a specified set of NFTs owned by the pair to the owner address.
        @dev If the NFT is the pair's collection, we also remove it from the id tracking.
        @param a The address of the NFT to transfer
        @param nftIds The list of IDs of the NFTs to send to the owner
     */
    function withdrawERC721(address a, uint256[] calldata nftIds)
        external
        virtual;

    /**
        @notice Rescues ERC20 tokens from the pair to the owner. Only callable by the owner.
        @param a The address of the token to transfer
        @param amount The amount of tokens to send to the owner
     */
    function withdrawERC20(address a, uint256 amount) external virtual;

    /**
        @notice Updates the selling spot price. Only callable by the owner.
        @param newSpotPrice The new selling spot price value, in Token
     */
    function changeSpotPrice(uint128 newSpotPrice) external onlyOwner {
        ICurve _bondingCurve = bondingCurve();
        require(
            _bondingCurve.validateSpotPrice(newSpotPrice),
            "Invalid new spot price for curve"
        );
<<<<<<< HEAD
        if (spotPrice != newSpotPrice) {
            spotPrice = newSpotPrice;
            emit SpotPriceUpdated(newSpotPrice);
        }
=======
        spotPrice = newSpotPrice;
        emit SpotPriceUpdate(newSpotPrice);
>>>>>>> 7c324d35
    }

    /**
        @notice Updates the delta parameter. Only callable by the owner.
        @param newDelta The new delta parameter
     */
    function changeDelta(uint128 newDelta) external onlyOwner {
        ICurve _bondingCurve = bondingCurve();
        require(
            _bondingCurve.validateDelta(newDelta),
            "Invalid delta for curve"
        );
<<<<<<< HEAD
        if (delta != newDelta) {
            delta = newDelta;
            emit DeltaUpdated(newDelta);
        }
=======
        delta = newDelta;
        emit DeltaUpdate(newDelta);
>>>>>>> 7c324d35
    }

    /**
        @notice Updates the fee taken by the LP. Only callable by the owner.
        Only callable if the pool is a Trade pool. Reverts if the fee is >=
        MAX_FEE.
        @param newFee The new LP fee percentage, 18 decimals
     */
    function changeFee(uint96 newFee) external onlyOwner {
        PoolType _poolType = poolType();
        require(_poolType == PoolType.TRADE, "Only for Trade pools");
        require(newFee < MAX_FEE, "Trade fee must be less than 90%");
<<<<<<< HEAD
        if (fee != newFee) {
            fee = newFee;
            emit FeeUpdated(newFee);
        }
=======
        fee = newFee;
        emit FeeUpdate(newFee);
>>>>>>> 7c324d35
    }

    /**
        @notice Changes the address that will receive assets received from
        trades. Only callable by the owner.
        @param newRecipient The new asset recipient
     */
    function changeAssetRecipient(address payable newRecipient)
        external
        onlyOwner
    {
        PoolType _poolType = poolType();
        require(_poolType != PoolType.TRADE, "Not for Trade pools");
        assetRecipient = newRecipient;
    }

    /**
        @notice Allows the pair to make arbitrary external calls to contracts
        whitelisted by the protocol. Only callable by the owner.
        @param target The contract to call
        @param data The calldata to pass to the contract
     */
    function call(address payable target, bytes calldata data)
        external
        onlyOwner
    {
        ILSSVMPairFactoryLike _factory = factory();
        require(_factory.callAllowed(target), "Target must be whitelisted");
        (bool result, ) = target.call{value: 0}(data);
        require(result, "Call failed");
    }
}<|MERGE_RESOLUTION|>--- conflicted
+++ resolved
@@ -22,15 +22,9 @@
     // 90%, must <= 1 - MAX_PROTOCOL_FEE (set in LSSVMPairFactory)
     uint256 internal constant MAX_FEE = 0.90e18;
 
-<<<<<<< HEAD
-    // NOTE: We use uint128 here to pack spot price and delta into one storage slot, but
-    // treat them as uint256 during math calculations. LPs should be aware of potential
-    // overflow when setting very large spot price and/or delta.
-=======
     // NOTE: We use uint128 here for spotPrice and delta to pack them into one storage slot, but 
     // treat them as uint256 during math calculations. LPs should be aware of potential
     // overflow when setting very large spot price and/or delta!
->>>>>>> 7c324d35
 
     // The current price of the NFT
     // @dev This is generally used to mean the immediate sell price for the next marginal NFT. 
@@ -51,31 +45,13 @@
     address payable public assetRecipient;
 
     // Events
-<<<<<<< HEAD
     event SwapNFTInPair(uint256 tokenAmount, uint256 numNFTs);
     event SwapNFTOutPair(uint256 tokenAmount, uint256 numNFTs);
-    event SpotPriceUpdated(uint128 newSpotPrice);
-    event TokenDeposited(uint256 amount);
-    event TokenWithdrawn(uint256 amount);
-    event DeltaUpdated(uint128 newDelta);
-    event FeeUpdated(uint96 newFee);
-=======
-    event SwapWithAnyNFTs(
-        uint256 tokenAmount,
-        uint256 numNFTs,
-        bool nftsIntoPool
-    );
-    event SwapWithSpecificNFTs(
-        uint256 tokenAmount,
-        uint256[] nftIds,
-        bool nftsIntoPool
-    );
     event SpotPriceUpdate(uint128 newSpotPrice);
     event TokenDeposit(uint256 amount);
     event TokenWithdrawal(uint256 amount);
     event DeltaUpdate(uint128 newDelta);
     event FeeUpdate(uint96 newFee);
->>>>>>> 7c324d35
 
     // Parameterized Errors
     error BondingCurveError(CurveErrorCodes.Error error);
@@ -147,13 +123,8 @@
         address nftRecipient,
         bool isRouter,
         address routerCaller
-<<<<<<< HEAD
-    ) external payable virtual nonReentrant returns (uint256 inputAmount) {
-        LSSVMPairFactoryLike _factory = factory();
-=======
     ) nonReentrant external payable virtual returns (uint256 inputAmount) {
         ILSSVMPairFactoryLike _factory = factory();
->>>>>>> 7c324d35
         ICurve _bondingCurve = bondingCurve();
         IERC721 _nft = nft();
 
@@ -188,15 +159,10 @@
             }
 
             // Update spot price
-<<<<<<< HEAD
             if (spotPrice != newSpotPrice) {
                 spotPrice = newSpotPrice;
-                emit SpotPriceUpdated(newSpotPrice);
+                emit SpotPriceUpdate(newSpotPrice);
             }
-=======
-            spotPrice = uint128(newSpotPrice);
-            emit SpotPriceUpdate(uint128(newSpotPrice));
->>>>>>> 7c324d35
         }
 
         _pullTokenInputAndPayProtocolFee(
@@ -232,13 +198,8 @@
         address nftRecipient,
         bool isRouter,
         address routerCaller
-<<<<<<< HEAD
-    ) external payable virtual nonReentrant returns (uint256 inputAmount) {
-        LSSVMPairFactoryLike _factory = factory();
-=======
     ) nonReentrant external payable virtual returns (uint256 inputAmount) {
         ILSSVMPairFactoryLike _factory = factory();
->>>>>>> 7c324d35
         ICurve _bondingCurve = bondingCurve();
         IERC721 _nft = nft();
 
@@ -270,15 +231,10 @@
             }
 
             // Update spot price
-<<<<<<< HEAD
             if (spotPrice != newSpotPrice) {
                 spotPrice = newSpotPrice;
-                emit SpotPriceUpdated(newSpotPrice);
+                emit SpotPriceUpdate(newSpotPrice);
             }
-=======
-            spotPrice = uint128(newSpotPrice);
-            emit SpotPriceUpdate(uint128(newSpotPrice));
->>>>>>> 7c324d35
         }
 
         _pullTokenInputAndPayProtocolFee(
@@ -344,15 +300,10 @@
             }
 
             // Update spot price
-<<<<<<< HEAD
             if (spotPrice != newSpotPrice) {
                 spotPrice = newSpotPrice;
-                emit SpotPriceUpdated(newSpotPrice);
+                emit SpotPriceUpdate(newSpotPrice);
             }
-=======
-            spotPrice = uint128(newSpotPrice);
-            emit SpotPriceUpdate(uint128(newSpotPrice));
->>>>>>> 7c324d35
         }
 
         // Pricing-dependent validation
@@ -539,16 +490,9 @@
     /**
         @notice Sends protocol fee (if it exists) back to the LSSVMPairFactory from the pair
      */
-<<<<<<< HEAD
-    function _payProtocolFeeFromPair(
-        LSSVMPairFactoryLike _factory,
-        uint256 protocolFee
-    ) internal virtual;
-=======
     function _payProtocolFeeFromPair(ILSSVMPairFactoryLike _factory, uint256 protocolFee)
         internal
         virtual;
->>>>>>> 7c324d35
 
     /**
         @notice Sends tokens to a recipient
@@ -683,15 +627,10 @@
             _bondingCurve.validateSpotPrice(newSpotPrice),
             "Invalid new spot price for curve"
         );
-<<<<<<< HEAD
         if (spotPrice != newSpotPrice) {
             spotPrice = newSpotPrice;
-            emit SpotPriceUpdated(newSpotPrice);
-        }
-=======
-        spotPrice = newSpotPrice;
-        emit SpotPriceUpdate(newSpotPrice);
->>>>>>> 7c324d35
+            emit SpotPriceUpdate(newSpotPrice);
+        }
     }
 
     /**
@@ -704,15 +643,10 @@
             _bondingCurve.validateDelta(newDelta),
             "Invalid delta for curve"
         );
-<<<<<<< HEAD
         if (delta != newDelta) {
             delta = newDelta;
-            emit DeltaUpdated(newDelta);
-        }
-=======
-        delta = newDelta;
-        emit DeltaUpdate(newDelta);
->>>>>>> 7c324d35
+            emit DeltaUpdate(newDelta);
+        }
     }
 
     /**
@@ -725,15 +659,10 @@
         PoolType _poolType = poolType();
         require(_poolType == PoolType.TRADE, "Only for Trade pools");
         require(newFee < MAX_FEE, "Trade fee must be less than 90%");
-<<<<<<< HEAD
         if (fee != newFee) {
             fee = newFee;
-            emit FeeUpdated(newFee);
-        }
-=======
-        fee = newFee;
-        emit FeeUpdate(newFee);
->>>>>>> 7c324d35
+            emit FeeUpdate(newFee);
+        }
     }
 
     /**
