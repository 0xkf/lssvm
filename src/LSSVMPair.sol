--- conflicted
+++ resolved
@@ -22,16 +22,6 @@
 
     // 90%, must <= 1 - MAX_PROTOCOL_FEE (set in LSSVMPairFactory)
     uint256 internal constant MAX_FEE = 0.90e18;
-
-<<<<<<< HEAD
-    // NOTE: We use uint128 here for spotPrice and delta to pack them into one storage slot, but 
-    // treat them as uint256 during math calculations. LPs should be aware of potential
-    // overflow when setting very large spot price and/or delta!
-=======
-    // NOTE: We use uint128 here to pack spot price and delta into one storage slot, but
-    // treat them as uint256 during math calculations. LPs should be aware of potential
-    // overflow when setting very large spot price and/or delta.
->>>>>>> c535074d
 
     // The current price of the NFT
     // @dev This is generally used to mean the immediate sell price for the next marginal NFT. 
@@ -78,15 +68,9 @@
     function initialize(
         address _owner,
         address payable _assetRecipient,
-<<<<<<< HEAD
         uint128 _delta,
-        uint256 _fee,
+        uint96 _fee,
         uint128 _spotPrice
-=======
-        uint256 _delta,
-        uint96 _fee,
-        uint256 _spotPrice
->>>>>>> c535074d
     ) external payable {
         require(owner() == address(0), "Initialized");
         __Ownable_init(_owner);
@@ -104,12 +88,7 @@
                 _assetRecipient == address(0),
                 "Trade pools can't set asset recipient"
             );
-<<<<<<< HEAD
-            fee = uint96(_fee);
-=======
-
             fee = _fee;
->>>>>>> c535074d
         }
         require(_bondingCurve.validateDelta(_delta), "Invalid delta for curve");
         require(
@@ -141,13 +120,8 @@
         address nftRecipient,
         bool isRouter,
         address routerCaller
-<<<<<<< HEAD
     ) nonReentrant external payable virtual returns (uint256 inputAmount) {
         ILSSVMPairFactoryLike _factory = factory();
-=======
-    ) external payable virtual nonReentrant returns (uint256 inputAmount) {
-        LSSVMPairFactoryLike _factory = factory();
->>>>>>> c535074d
         ICurve _bondingCurve = bondingCurve();
         IERC721 _nft = nft();
 
@@ -221,13 +195,8 @@
         address nftRecipient,
         bool isRouter,
         address routerCaller
-<<<<<<< HEAD
     ) nonReentrant external payable virtual returns (uint256 inputAmount) {
         ILSSVMPairFactoryLike _factory = factory();
-=======
-    ) external payable virtual nonReentrant returns (uint256 inputAmount) {
-        LSSVMPairFactoryLike _factory = factory();
->>>>>>> c535074d
         ICurve _bondingCurve = bondingCurve();
         IERC721 _nft = nft();
 
@@ -518,16 +487,9 @@
     /**
         @notice Sends protocol fee (if it exists) back to the LSSVMPairFactory from the pair
      */
-<<<<<<< HEAD
     function _payProtocolFeeFromPair(ILSSVMPairFactoryLike _factory, uint256 protocolFee)
         internal
         virtual;
-=======
-    function _payProtocolFeeFromPair(
-        LSSVMPairFactoryLike _factory,
-        uint256 protocolFee
-    ) internal virtual;
->>>>>>> c535074d
 
     /**
         @notice Sends tokens to a recipient
